--- conflicted
+++ resolved
@@ -6171,16 +6171,9 @@
 Poly_1D::Basis::Basis(const int p, const double *nodes, const int _btype)
    : btype(_btype), x(p + 1), w(p + 1)
 {
-<<<<<<< HEAD
-   switch (btype) {
-   case ChangeOfBasis: {
-      DenseMatrix A(p + 1);
-      for (int i = 0; i <= p; i++)
-=======
    switch (btype)
    {
       case ChangeOfBasis:
->>>>>>> f78ab31d
       {
          DenseMatrix A(p + 1);
          for (int i = 0; i <= p; i++)
@@ -6191,19 +6184,9 @@
                A(j, i) = x(j);
             }
          }
-<<<<<<< HEAD
-      }
-      Ai.Factor(A);
-   } break;
-   case Barycentric: {
-      x = nodes;
-      w = 1.0;
-      for (int i = 0; i <= p; i++)
-=======
          Ai.Factor(A);
       } break;
       case Barycentric:
->>>>>>> f78ab31d
       {
          x = nodes;
          w = 1.0;
@@ -6231,34 +6214,16 @@
             }
          }
 #endif
-<<<<<<< HEAD
-   } break;
-   default: break;
-=======
       } break;
       default: break;
->>>>>>> f78ab31d
    }
 }
 
 void Poly_1D::Basis::Eval(const double y, Vector &u) const
 {
-<<<<<<< HEAD
-   switch (btype) {
-   case ChangeOfBasis: {
-      CalcBasis(Ai.Width() - 1, y, x);
-      Ai.Mult(x, u);
-   } break;
-   case Barycentric: {
-      int i, k, p = x.Size() - 1;
-      double l, lk;
-
-      if (p == 0)
-=======
    switch (btype)
    {
       case ChangeOfBasis:
->>>>>>> f78ab31d
       {
          CalcBasis(Ai.Width() - 1, y, x);
          Ai.Mult(x, u);
@@ -6304,41 +6269,17 @@
       } break;
       case Positive:
       {
-<<<<<<< HEAD
-         u(i) = l * w(i) / (y - x(i));
-      }
-   } break;
-   case Positive: {
-      CalcBernstein(x.Size() - 1, y, u);
-   } break;
-   default: break;
-=======
          CalcBernstein(x.Size() - 1, y, u);
       } break;
       default: break;
->>>>>>> f78ab31d
    }
 }
 
 void Poly_1D::Basis::Eval(const double y, Vector &u, Vector &d) const
 {
-<<<<<<< HEAD
-   switch (btype) {
-   case ChangeOfBasis: {
-      CalcBasis(Ai.Width() - 1, y, x, w);
-      Ai.Mult(x, u);
-      Ai.Mult(w, d);
-   } break;
-   case Barycentric: {
-      int i, k, p = x.Size() - 1;
-      double l, lp, lk, sk, si;
-
-      if (p == 0)
-=======
    switch (btype)
    {
       case ChangeOfBasis:
->>>>>>> f78ab31d
       {
          CalcBasis(Ai.Width() - 1, y, x, w);
          Ai.Mult(x, u);
@@ -6402,19 +6343,9 @@
       } break;
       case Positive:
       {
-<<<<<<< HEAD
-         d(i) = (lp * w(i) - u(i))/(y - x(i));
-      }
-   } break;
-   case Positive: {
-      CalcBernstein(x.Size() - 1, y, u, d);
-   } break;
-   default: break;
-=======
          CalcBernstein(x.Size() - 1, y, u, d);
       } break;
       default: break;
->>>>>>> f78ab31d
    }
 }
 
@@ -6636,14 +6567,9 @@
 {
    BasisType::Check(btype);
 
-<<<<<<< HEAD
-   if (BasisType::GetQuadrature1D(btype) == Quadrature1D::Invalid) {
-     return NULL;
-=======
    if (BasisType::GetQuadrature1D(btype) == Quadrature1D::Invalid)
    {
       return NULL;
->>>>>>> f78ab31d
    }
 
    PointsMap &container = points_container[type];
@@ -6668,15 +6594,9 @@
 Poly_1D::Basis &Poly_1D::GetBasis(const int p, const int type, const int btype)
 {
    BasisType::Check(btype);
-<<<<<<< HEAD
 
    BasisMap &container = bases_container[type];
 
-=======
-
-   BasisMap &container = bases_container[type];
-
->>>>>>> f78ab31d
    if ( container.find(type) == container.end() )
    {
       // we haven't been asked for basis or points of this type yet
@@ -6689,11 +6609,7 @@
    }
    if (bases[p] == NULL)
    {
-<<<<<<< HEAD
-     bases[p] = new Basis(p, GetPoints(p, type, btype), btype);
-=======
       bases[p] = new Basis(p, GetPoints(p, type, btype), btype);
->>>>>>> f78ab31d
    }
    return *bases[p];
 }
@@ -6702,13 +6618,8 @@
 {
    for (int btype = 0; btype < NumBasisType; ++btype)
    {
-<<<<<<< HEAD
-     PointsMap &pointsContainer = points_container[btype];
-     BasisMap &basisContainer = bases_container[btype];
-=======
       PointsMap &pointsContainer = points_container[btype];
       BasisMap &basisContainer = bases_container[btype];
->>>>>>> f78ab31d
       for (std::map<int, Array<double*>*>::iterator it = pointsContainer.begin();
            it != pointsContainer.end() ; ++it)
       {
@@ -6741,156 +6652,6 @@
                                        const int dofs,
                                        const int type,
                                        const int btype) :
-<<<<<<< HEAD
-  pt_type(type),
-  dof_map(dofs),
-  basis1d(poly1d.GetBasis(p, pt_type, btype)) {
-
-  if (FiniteElement::IsClosedType(pt_type)) {
-    switch (dims) {
-    case 1: {
-      dof_map[0] = 0;
-      dof_map[p] = 1;
-      for (int i = 1; i < p; i++) {
-        dof_map[i] = i+1;
-      }
-      break;
-    }
-    case 2: {
-      const int p1 = p + 1;
-
-      // vertices
-      dof_map[0 + 0*p1] = 0;
-      dof_map[p + 0*p1] = 1;
-      dof_map[p + p*p1] = 2;
-      dof_map[0 + p*p1] = 3;
-
-      // edges
-      int o = 4;
-      for (int i = 1; i < p; i++) {
-        dof_map[i + 0*p1] = o++;
-      }
-      for (int i = 1; i < p; i++) {
-        dof_map[p + i*p1] = o++;
-      }
-      for (int i = 1; i < p; i++) {
-        dof_map[(p-i) + p*p1] = o++;
-      }
-      for (int i = 1; i < p; i++) {
-        dof_map[0 + (p-i)*p1] = o++;
-      }
-
-      // interior
-      for (int j = 1; j < p; j++) {
-        for (int i = 1; i < p; i++) {
-          dof_map[i + j*p1] = o++;
-        }
-      }
-      break;
-    }
-    case 3: {
-      const int p1 = p + 1;
-
-      // vertices
-      dof_map[0 + (0 + 0*p1)*p1] = 0;
-      dof_map[p + (0 + 0*p1)*p1] = 1;
-      dof_map[p + (p + 0*p1)*p1] = 2;
-      dof_map[0 + (p + 0*p1)*p1] = 3;
-      dof_map[0 + (0 + p*p1)*p1] = 4;
-      dof_map[p + (0 + p*p1)*p1] = 5;
-      dof_map[p + (p + p*p1)*p1] = 6;
-      dof_map[0 + (p + p*p1)*p1] = 7;
-
-      // edges (see Hexahedron::edges in mesh/hexahedron.cpp)
-      int o = 8;
-      for (int i = 1; i < p; i++) {
-        dof_map[i + (0 + 0*p1)*p1] = o++;   // (0,1)
-      }
-      for (int i = 1; i < p; i++) {
-        dof_map[p + (i + 0*p1)*p1] = o++;   // (1,2)
-      }
-      for (int i = 1; i < p; i++) {
-        dof_map[i + (p + 0*p1)*p1] = o++;   // (3,2)
-      }
-      for (int i = 1; i < p; i++) {
-        dof_map[0 + (i + 0*p1)*p1] = o++;   // (0,3)
-      }
-      for (int i = 1; i < p; i++) {
-        dof_map[i + (0 + p*p1)*p1] = o++;   // (4,5)
-      }
-      for (int i = 1; i < p; i++) {
-        dof_map[p + (i + p*p1)*p1] = o++;   // (5,6)
-      }
-      for (int i = 1; i < p; i++) {
-        dof_map[i + (p + p*p1)*p1] = o++;   // (7,6)
-      }
-      for (int i = 1; i < p; i++) {
-        dof_map[0 + (i + p*p1)*p1] = o++;   // (4,7)
-      }
-      for (int i = 1; i < p; i++) {
-        dof_map[0 + (0 + i*p1)*p1] = o++;   // (0,4)
-      }
-      for (int i = 1; i < p; i++) {
-        dof_map[p + (0 + i*p1)*p1] = o++;   // (1,5)
-      }
-      for (int i = 1; i < p; i++) {
-        dof_map[p + (p + i*p1)*p1] = o++;   // (2,6)
-      }
-      for (int i = 1; i < p; i++) {
-        dof_map[0 + (p + i*p1)*p1] = o++;   // (3,7)
-      }
-
-      // faces (see Mesh::GenerateFaces in mesh/mesh.cpp)
-      for (int j = 1; j < p; j++) {
-        for (int i = 1; i < p; i++) {
-          dof_map[i + ((p-j) + 0*p1)*p1] = o++;   // (3,2,1,0)
-        }
-      }
-      for (int j = 1; j < p; j++) {
-        for (int i = 1; i < p; i++) {
-          dof_map[i + (0 + j*p1)*p1] = o++;   // (0,1,5,4)
-        }
-      }
-      for (int j = 1; j < p; j++) {
-        for (int i = 1; i < p; i++) {
-          dof_map[p + (i + j*p1)*p1] = o++;   // (1,2,6,5)
-        }
-      }
-      for (int j = 1; j < p; j++) {
-        for (int i = 1; i < p; i++) {
-          dof_map[(p-i) + (p + j*p1)*p1] = o++;   // (2,3,7,6)
-        }
-      }
-      for (int j = 1; j < p; j++) {
-        for (int i = 1; i < p; i++) {
-          dof_map[0 + ((p-i) + j*p1)*p1] = o++;   // (3,0,4,7)
-        }
-      }
-      for (int j = 1; j < p; j++) {
-        for (int i = 1; i < p; i++) {
-          dof_map[i + (j + p*p1)*p1] = o++;   // (4,5,6,7)
-        }
-      }
-
-      // interior
-      for (int k = 1; k < p; k++) {
-        for (int j = 1; j < p; j++) {
-          for (int i = 1; i < p; i++) {
-            dof_map[i + (j + k*p1)*p1] = o++;
-          }
-        }
-      }
-      break;
-    }
-    default:
-      break;
-    }
-  } else {
-    for (int i = 0; i < dofs; ++i) {
-      dof_map[i] = i;
-    }
-  }
-=======
    pt_type(type),
    dof_map(dofs),
    basis1d(poly1d.GetBasis(p, pt_type, btype))
@@ -7082,22 +6843,12 @@
          dof_map[i] = i;
       }
    }
->>>>>>> f78ab31d
 }
 
 NodalTensorFiniteElement::NodalTensorFiniteElement(const int dims,
                                                    const int p,
                                                    const int dofs,
                                                    const int type) :
-<<<<<<< HEAD
-  NodalFiniteElement(dims,
-                     dims == 1 ? Geometry::SEGMENT
-                     : ((dims == 2) ? Geometry::SQUARE
-                        : Geometry::CUBE),
-                     dofs, p,
-                     dims > 1 ? FunctionSpace::Qk : FunctionSpace::Pk),
-  TensorBasisElement(dims, p, dofs, type, Poly_1D::Barycentric) {}
-=======
    NodalFiniteElement(dims,
                       dims == 1 ? Geometry::SEGMENT
                       : ((dims == 2) ? Geometry::SQUARE
@@ -7105,23 +6856,10 @@
                       dofs, p,
                       dims > 1 ? FunctionSpace::Qk : FunctionSpace::Pk),
    TensorBasisElement(dims, p, dofs, type, Poly_1D::Barycentric) {}
->>>>>>> f78ab31d
 
 PositiveTensorFiniteElement::PositiveTensorFiniteElement(const int dims,
                                                          const int p,
                                                          const int dofs) :
-<<<<<<< HEAD
-  PositiveFiniteElement(dims,
-                        dims == 1 ? Geometry::SEGMENT
-                        : ((dims == 2) ? Geometry::SQUARE
-                           : Geometry::CUBE),
-                        dofs, p,
-                        dims > 1 ? FunctionSpace::Qk : FunctionSpace::Pk),
-  TensorBasisElement(dims, p, dofs, Quadrature1D::Invalid, Poly_1D::Positive) {}
-
-H1_SegmentElement::H1_SegmentElement(const int p, const int type)
-  : NodalTensorFiniteElement(1, p, p + 1, VerifyClosed(type))
-=======
    PositiveFiniteElement(dims,
                          dims == 1 ? Geometry::SEGMENT
                          : ((dims == 2) ? Geometry::SQUARE
@@ -7132,7 +6870,6 @@
 
 H1_SegmentElement::H1_SegmentElement(const int p, const int type)
    : NodalTensorFiniteElement(1, p, p + 1, VerifyClosed(type))
->>>>>>> f78ab31d
 {
    const double *cp = poly1d.ClosedPoints(p, pt_type);
 
@@ -7216,11 +6953,7 @@
 
 
 H1_QuadrilateralElement::H1_QuadrilateralElement(const int p, const int type)
-<<<<<<< HEAD
-  : NodalTensorFiniteElement(2, p, (p + 1)*(p + 1), VerifyClosed(type))
-=======
    : NodalTensorFiniteElement(2, p, (p + 1)*(p + 1), VerifyClosed(type))
->>>>>>> f78ab31d
 {
    const double *cp = poly1d.ClosedPoints(p, pt_type);
 
@@ -7334,11 +7067,7 @@
 
 
 H1_HexahedronElement::H1_HexahedronElement(const int p, const int type)
-<<<<<<< HEAD
-  : NodalTensorFiniteElement(3, p, (p + 1)*(p + 1)*(p + 1), VerifyClosed(type))
-=======
    : NodalTensorFiniteElement(3, p, (p + 1)*(p + 1)*(p + 1), VerifyClosed(type))
->>>>>>> f78ab31d
 {
    const double *cp = poly1d.ClosedPoints(p, pt_type);
 
@@ -7493,11 +7222,7 @@
 
 
 H1Pos_SegmentElement::H1Pos_SegmentElement(const int p)
-<<<<<<< HEAD
-  : PositiveTensorFiniteElement(1, p, p + 1)
-=======
    : PositiveTensorFiniteElement(1, p, p + 1)
->>>>>>> f78ab31d
 {
 #ifndef MFEM_THREAD_SAFE
    // thread private versions; see class header.
@@ -7562,11 +7287,7 @@
 
 
 H1Pos_QuadrilateralElement::H1Pos_QuadrilateralElement(const int p)
-<<<<<<< HEAD
-  : PositiveTensorFiniteElement(2, p, (p + 1)*(p + 1))
-=======
    : PositiveTensorFiniteElement(2, p, (p + 1)*(p + 1))
->>>>>>> f78ab31d
 {
    const int p1 = p + 1;
 
@@ -7634,11 +7355,7 @@
 
 
 H1Pos_HexahedronElement::H1Pos_HexahedronElement(const int p)
-<<<<<<< HEAD
-  : PositiveTensorFiniteElement(3, p, (p + 1)*(p + 1)*(p + 1))
-=======
    : PositiveTensorFiniteElement(3, p, (p + 1)*(p + 1)*(p + 1))
->>>>>>> f78ab31d
 {
    const int p1 = p + 1;
 
@@ -8398,11 +8115,7 @@
 
 
 L2_SegmentElement::L2_SegmentElement(const int p, const int type)
-<<<<<<< HEAD
-    : NodalTensorFiniteElement(1, p, p + 1, VerifyOpen(type))
-=======
    : NodalTensorFiniteElement(1, p, p + 1, VerifyOpen(type))
->>>>>>> f78ab31d
 {
    const double *op = poly1d.OpenPoints(p, type);
 
@@ -8459,11 +8172,7 @@
 
 
 L2Pos_SegmentElement::L2Pos_SegmentElement(const int p)
-<<<<<<< HEAD
-  : PositiveTensorFiniteElement(1, p, p + 1)
-=======
    : PositiveTensorFiniteElement(1, p, p + 1)
->>>>>>> f78ab31d
 {
 #ifndef MFEM_THREAD_SAFE
    shape_x.SetSize(p + 1);
@@ -8508,11 +8217,7 @@
 
 
 L2_QuadrilateralElement::L2_QuadrilateralElement(const int p, const int type)
-<<<<<<< HEAD
-    : NodalTensorFiniteElement(2, p, (p + 1)*(p + 1), VerifyOpen(type))
-=======
    : NodalTensorFiniteElement(2, p, (p + 1)*(p + 1), VerifyOpen(type))
->>>>>>> f78ab31d
 {
    const double *op = poly1d.OpenPoints(p, pt_type);
 
@@ -8619,11 +8324,7 @@
 
 
 L2Pos_QuadrilateralElement::L2Pos_QuadrilateralElement(const int p)
-<<<<<<< HEAD
-  : PositiveTensorFiniteElement(2, p, (p + 1)*(p + 1))
-=======
    : PositiveTensorFiniteElement(2, p, (p + 1)*(p + 1))
->>>>>>> f78ab31d
 {
 #ifndef MFEM_THREAD_SAFE
    shape_x.SetSize(p + 1);
@@ -8701,11 +8402,7 @@
 
 
 L2_HexahedronElement::L2_HexahedronElement(const int p, const int type)
-<<<<<<< HEAD
-  : NodalTensorFiniteElement(3, p, (p + 1)*(p + 1)*(p + 1), VerifyOpen(type))
-=======
    : NodalTensorFiniteElement(3, p, (p + 1)*(p + 1)*(p + 1), VerifyOpen(type))
->>>>>>> f78ab31d
 {
    const double *op = poly1d.OpenPoints(p, type);
 
@@ -8857,11 +8554,7 @@
 
 
 L2Pos_HexahedronElement::L2Pos_HexahedronElement(const int p)
-<<<<<<< HEAD
-  : PositiveTensorFiniteElement(3, p, (p + 1)*(p + 1)*(p + 1))
-=======
    : PositiveTensorFiniteElement(3, p, (p + 1)*(p + 1)*(p + 1))
->>>>>>> f78ab31d
 {
 #ifndef MFEM_THREAD_SAFE
    shape_x.SetSize(p + 1);
