--- conflicted
+++ resolved
@@ -73,14 +73,10 @@
 // Enable MFEM functionality based on the SuperLU library.
 // #define MFEM_USE_SUPERLU
 
-<<<<<<< HEAD
-// Enable functionality based on the Gecko library.
-=======
 // Enable MFEM functionality based on the STRUMPACK library.
 // #define MFEM_USE_STRUMPACK
 
 // Enable functionality based on the Gecko library
->>>>>>> 92c6625d
 // #define MFEM_USE_GECKO
 
 // Enable secure socket streams based on the GNUTLS library.
